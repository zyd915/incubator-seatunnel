package io.github.interestinglab.waterdrop

import io.github.interestinglab.waterdrop.common.config.ConfigRuntimeException
import io.github.interestinglab.waterdrop.config.{ConfigBuilder, _}
import org.apache.commons.lang3.exception.ExceptionUtils
import org.apache.hadoop.fs.Path

import scala.collection.JavaConverters._
import io.github.interestinglab.waterdrop.plugin.Plugin
import io.github.interestinglab.waterdrop.utils.AsciiArtUtils

import scala.util.{Failure, Success, Try}

object Waterdrop {

  val engine = "spark"
  def main(args: Array[String]) {

    CommandLineUtils.sparkParser.parse(args, CommandLineArgs()) match {
      case Some(cmdArgs) => {
        Common.setDeployMode(cmdArgs.deployMode)
        val configFilePath = getConfigFilePath(cmdArgs,engine)

        cmdArgs.testConfig match {
          case true => {
            new ConfigBuilder(configFilePath).checkConfig
            println("config OK !")
          }
          case false => {
            Try(entrypoint(configFilePath,engine)) match {
              case Success(_) => {}
              case Failure(exception) => {
                exception match {
                  case e: ConfigRuntimeException => showConfigError(e)
                  case e: Exception => showFatalError(e)
                }
              }
            }
          }
        }
      }
      case None =>
      // CommandLineUtils.sparkParser.showUsageAsError()
      // CommandLineUtils.sparkParser.terminate(Right(()))
    }
  }

<<<<<<< HEAD
  private[waterdrop] def getConfigFilePath(cmdArgs: CommandLineArgs, engine: String = "spark"): String = {
=======
  private[waterdrop] def getConfigFilePath(cmdArgs: CommandLineArgs, engine: String): String = {
>>>>>>> 083f73d2
    engine match {
      case "flink" => cmdArgs.configFile
      case "spark" => {
        Common.getDeployMode match {
          case Some(m) => {
            if (m.equals("cluster")) {
              // only keep filename in cluster mode
              new Path(cmdArgs.configFile).getName
            } else {
              cmdArgs.configFile
            }
          }
        }
      }
    }

  }

  private[waterdrop] def entrypoint(configFile: String,engine: String): Unit = {

    val configBuilder = new ConfigBuilder(configFile, engine)
    val (sources, isStreaming) = configBuilder.createSources
    val transforms = configBuilder.createTransforms
    val sinks = configBuilder.createSinks
<<<<<<< HEAD

    val (runtimeEnv, execution) = configBuilder.createExecution(isStreaming)

=======
    val  execution = configBuilder.createExecution(isStreaming)
>>>>>>> 083f73d2
    prepare(sources, transforms, sinks)
    showWaterdropAsciiLogo()
    execution.start(sources.asJava, transforms.asJava, sinks.asJava);
  }

  private[waterdrop] def showWaterdropAsciiLogo(): Unit = {
    AsciiArtUtils.printAsciiArt("Waterdrop")
  }


  private[waterdrop] def prepare(plugins: scala.List[Plugin]*): Unit = {
    for (pluginList <- plugins) {
      for (p <- pluginList) {
        p.prepare()
      }
    }
  }

  private[waterdrop] def showConfigError(throwable: Throwable): Unit = {
    println(
      "\n\n===============================================================================\n\n")
    val errorMsg = throwable.getMessage
    println("Config Error:\n")
    println("Reason: " + errorMsg + "\n")
    println(
      "\n===============================================================================\n\n\n")
  }

  private[waterdrop] def showFatalError(throwable: Throwable): Unit = {
    println(
      "\n\n===============================================================================\n\n")
    val errorMsg = throwable.getMessage
    println("Fatal Error, \n")
    println(
      "Please contact garygaowork@gmail.com or issue a bug in https://github.com/InterestingLab/waterdrop/issues\n")
    println("Reason: " + errorMsg + "\n")
    println("Exception StackTrace: " + ExceptionUtils.getStackTrace(throwable))
    println(
      "\n===============================================================================\n\n\n")
  }

}<|MERGE_RESOLUTION|>--- conflicted
+++ resolved
@@ -45,11 +45,7 @@
     }
   }
 
-<<<<<<< HEAD
-  private[waterdrop] def getConfigFilePath(cmdArgs: CommandLineArgs, engine: String = "spark"): String = {
-=======
   private[waterdrop] def getConfigFilePath(cmdArgs: CommandLineArgs, engine: String): String = {
->>>>>>> 083f73d2
     engine match {
       case "flink" => cmdArgs.configFile
       case "spark" => {
@@ -74,13 +70,7 @@
     val (sources, isStreaming) = configBuilder.createSources
     val transforms = configBuilder.createTransforms
     val sinks = configBuilder.createSinks
-<<<<<<< HEAD
-
-    val (runtimeEnv, execution) = configBuilder.createExecution(isStreaming)
-
-=======
     val  execution = configBuilder.createExecution(isStreaming)
->>>>>>> 083f73d2
     prepare(sources, transforms, sinks)
     showWaterdropAsciiLogo()
     execution.start(sources.asJava, transforms.asJava, sinks.asJava);
